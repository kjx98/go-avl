--- conflicted
+++ resolved
@@ -3,11 +3,7 @@
 
 [![GoDoc](https://godoc.org/github.com/kjx98/go-avl.git?status.svg)](https://godoc.org/github.com/kjx98/go-avl.git)
 
-<<<<<<< HEAD
-A generic Go AVL tree implementation, forked from yawning, derived from
-=======
 A generic type Go AVL tree implementation, forked from yawning, derived from
->>>>>>> 1a0ad39a
 [Eric Biggers' C code][1], in the spirt of [the runtime library's containers][2].
 
 Features:
